//===----------------------------------------------------------------------===//
//
// This source file is part of the Swift open source project
//
// Copyright (c) 2022-2023 Apple Inc. and the Swift project authors
// Licensed under Apache License v2.0 with Runtime Library Exception
//
// See https://swift.org/LICENSE.txt for license information
// See https://swift.org/CONTRIBUTORS.txt for the list of Swift project authors
//
//===----------------------------------------------------------------------===//

import struct Foundation.URL
import Logging

public struct VersionsConfiguration: Sendable {
  init(
    swiftVersion: String,
    swiftBranch: String? = nil,
    lldVersion: String,
    linuxDistribution: LinuxDistribution,
    targetTriple: Triple,
    logger: Logger
  ) throws {
    self.swiftVersion = swiftVersion
    self.swiftBranch = swiftBranch ?? "swift-\(swiftVersion.lowercased())"
    self.lldVersion = lldVersion
<<<<<<< HEAD
    if case let .debian(debian) = linuxDistribution, debian.version == "11" {
      logger.warning("Debian 11 selected but not officially supported by Swift, falling back on Ubuntu 20.04 toolchain...")
      self.linuxDistribution = try .init(name: .ubuntu, version: "20.04")
    } else {
      self.linuxDistribution = linuxDistribution
    }
    self.linuxArchSuffix = targetTriple.arch == .aarch64 ? "-\(Triple.Arch.aarch64.linuxConventionName)" : ""
=======
    self.linuxDistribution = linuxDistribution
    self.linuxArchSuffix =
      targetTriple.arch == .aarch64 ? "-\(Triple.Arch.aarch64.linuxConventionName)" : ""
>>>>>>> 330c3f27
  }

  let swiftVersion: String
  let swiftBranch: String
  let lldVersion: String
  let linuxDistribution: LinuxDistribution
  let linuxArchSuffix: String

  var swiftPlatform: String {
    switch self.linuxDistribution {
    case let .ubuntu(ubuntu):
      return "ubuntu\(ubuntu.version)\(self.linuxArchSuffix)"
    case let .debian(debian):
      return "debian\(debian.version)\(self.linuxArchSuffix)"
    case let .rhel(rhel):
      return "\(rhel.rawValue)\(self.linuxArchSuffix)"
    }
  }

  func swiftDistributionName(platform: String? = nil) -> String {
    "swift-\(self.swiftVersion)-\(platform ?? self.swiftPlatform)"
  }

  func swiftDownloadURL(
    subdirectory: String? = nil,
    platform: String? = nil,
    fileExtension: String = "tar.gz"
  ) -> URL {
    let computedSubdirectory: String
    switch self.linuxDistribution {
    case let .ubuntu(ubuntu):
<<<<<<< HEAD
      computedSubdirectory = "ubuntu\(ubuntu.version.replacingOccurrences(of: ".", with: ""))\(self.linuxArchSuffix)"
    case let .debian(debian):
      computedSubdirectory = "debian\(debian.version.replacingOccurrences(of: ".", with: ""))\(self.linuxArchSuffix)"
=======
      computedSubdirectory =
        "ubuntu\(ubuntu.version.replacingOccurrences(of: ".", with: ""))\(self.linuxArchSuffix)"
>>>>>>> 330c3f27
    case let .rhel(rhel):
      computedSubdirectory = rhel.rawValue
    }

    return URL(
      string: """
        https://download.swift.org/\(
          self.swiftBranch
        )/\(
          subdirectory ?? computedSubdirectory
        )/swift-\(self.swiftVersion)/\(self.swiftDistributionName(platform: platform)).\(fileExtension)
        """
    )!
  }

  var swiftBareSemVer: String {
    self.swiftVersion.components(separatedBy: "-")[0]
  }

  /// Name of a Docker image containing the Swift toolchain and SDK for this Linux distribution.
  var swiftBaseDockerImage: String {
    if self.swiftVersion.hasSuffix("-RELEASE") {
      return "swift:\(self.swiftBareSemVer)-\(self.linuxDistribution.swiftDockerImageSuffix)"
    } else {
      fatalError()
    }
  }
}<|MERGE_RESOLUTION|>--- conflicted
+++ resolved
@@ -10,8 +10,9 @@
 //
 //===----------------------------------------------------------------------===//
 
+import Logging
+
 import struct Foundation.URL
-import Logging
 
 public struct VersionsConfiguration: Sendable {
   init(
@@ -25,19 +26,16 @@
     self.swiftVersion = swiftVersion
     self.swiftBranch = swiftBranch ?? "swift-\(swiftVersion.lowercased())"
     self.lldVersion = lldVersion
-<<<<<<< HEAD
     if case let .debian(debian) = linuxDistribution, debian.version == "11" {
-      logger.warning("Debian 11 selected but not officially supported by Swift, falling back on Ubuntu 20.04 toolchain...")
+      logger.warning(
+        "Debian 11 selected but not officially supported by Swift, falling back on Ubuntu 20.04 toolchain..."
+      )
       self.linuxDistribution = try .init(name: .ubuntu, version: "20.04")
     } else {
       self.linuxDistribution = linuxDistribution
     }
-    self.linuxArchSuffix = targetTriple.arch == .aarch64 ? "-\(Triple.Arch.aarch64.linuxConventionName)" : ""
-=======
-    self.linuxDistribution = linuxDistribution
     self.linuxArchSuffix =
       targetTriple.arch == .aarch64 ? "-\(Triple.Arch.aarch64.linuxConventionName)" : ""
->>>>>>> 330c3f27
   }
 
   let swiftVersion: String
@@ -69,14 +67,11 @@
     let computedSubdirectory: String
     switch self.linuxDistribution {
     case let .ubuntu(ubuntu):
-<<<<<<< HEAD
-      computedSubdirectory = "ubuntu\(ubuntu.version.replacingOccurrences(of: ".", with: ""))\(self.linuxArchSuffix)"
-    case let .debian(debian):
-      computedSubdirectory = "debian\(debian.version.replacingOccurrences(of: ".", with: ""))\(self.linuxArchSuffix)"
-=======
       computedSubdirectory =
         "ubuntu\(ubuntu.version.replacingOccurrences(of: ".", with: ""))\(self.linuxArchSuffix)"
->>>>>>> 330c3f27
+    case let .debian(debian):
+      computedSubdirectory =
+        "debian\(debian.version.replacingOccurrences(of: ".", with: ""))\(self.linuxArchSuffix)"
     case let .rhel(rhel):
       computedSubdirectory = rhel.rawValue
     }
