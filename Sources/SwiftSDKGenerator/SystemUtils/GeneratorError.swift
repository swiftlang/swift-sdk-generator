//===----------------------------------------------------------------------===//
//
// This source file is part of the Swift open source project
//
// Copyright (c) 2023 Apple Inc. and the Swift project authors
// Licensed under Apache License v2.0 with Runtime Library Exception
//
// See https://swift.org/LICENSE.txt for license information
// See https://swift.org/CONTRIBUTORS.txt for the list of Swift project authors
//
//===----------------------------------------------------------------------===//

import struct Foundation.URL
import struct SystemPackage.FilePath

enum GeneratorError: Error {
  case noProcessOutput(String)
  case unhandledChildProcessSignal(CInt, CommandInfo)
  case nonZeroExitCode(CInt, CommandInfo)
  case unknownLinuxDistribution(name: String, version: String?)
  case unknownMacOSVersion(String)
  case unknownCPUArchitecture(String)
  case unknownLLDVersion(String)
  case distributionSupportsOnlyDockerGenerator(LinuxDistribution)
  case distributionDoesNotSupportArchitecture(LinuxDistribution, targetArchName: String)
  case fileDoesNotExist(FilePath)
  case fileDownloadFailed(URL, String)
  case debianPackagesListDownloadRequiresXz
  case packagesListDecompressionFailure
  case packagesListParsingFailure(expectedPackages: Int, actual: Int)
}

extension GeneratorError: CustomStringConvertible {
  var description: String {
    switch self {
    case let .noProcessOutput(process):
      return "Failed to read standard output of a launched process: \(process)"
    case let .unhandledChildProcessSignal(signal, commandInfo):
      return "Process launched with \(commandInfo) finished due to signal \(signal)"
    case let .nonZeroExitCode(exitCode, commandInfo):
      return "Process launched with \(commandInfo) failed with exit code \(exitCode)"
    case let .unknownLinuxDistribution(name, version):
      return
        "Linux distribution `\(name)`\(version.map { " with version \($0)" } ?? "")` is not supported by this generator."
    case let .unknownMacOSVersion(version):
      return "macOS version `\(version)` is not supported by this generator."
    case let .unknownCPUArchitecture(cpu):
      return "CPU architecture `\(cpu)` is not supported by this generator."
    case let .unknownLLDVersion(version):
      return "LLD version `\(version)` is not supported by this generator."
    case let .distributionSupportsOnlyDockerGenerator(linuxDistribution):
      return """
        Target Linux distribution \(linuxDistribution) supports Swift SDK generation only when `--with-docker` flag is \
        passed.
        """
    case let .distributionDoesNotSupportArchitecture(linuxDistribution, targetArchName):
      return """
        Target Linux distribution \(linuxDistribution) does not support the target architecture: \(targetArchName)
        """
    case let .fileDoesNotExist(filePath):
      return "Expected to find a file at path `\(filePath)`."
    case let .fileDownloadFailed(url, status):
<<<<<<< HEAD
      return "File could not be downloaded from a URL `\(url)`, the server returned status `\(status)`."
    case .debianPackagesListDownloadRequiresXz:
      return "Downloading the Debian packages list requires xz, and it is not installed."
    case .packagesListDecompressionFailure:
      return "Failed to decompress the list of packages."
    case let .packagesListParsingFailure(expected, actual):
      return "Failed to parse packages manifest, expected \(expected), found \(actual) packages."
=======
      return
        "File could not be downloaded from a URL `\(url)`, the server returned status `\(status)`."
    case .ubuntuPackagesDecompressionFailure:
      return "Failed to decompress the list of Ubuntu packages"
    case let .ubuntuPackagesParsingFailure(expected, actual):
      return
        "Failed to parse Ubuntu packages manifest, expected \(expected), found \(actual) packages."
>>>>>>> 330c3f27
    }
  }
}<|MERGE_RESOLUTION|>--- conflicted
+++ resolved
@@ -60,23 +60,14 @@
     case let .fileDoesNotExist(filePath):
       return "Expected to find a file at path `\(filePath)`."
     case let .fileDownloadFailed(url, status):
-<<<<<<< HEAD
-      return "File could not be downloaded from a URL `\(url)`, the server returned status `\(status)`."
+      return
+        "File could not be downloaded from a URL `\(url)`, the server returned status `\(status)`."
     case .debianPackagesListDownloadRequiresXz:
       return "Downloading the Debian packages list requires xz, and it is not installed."
     case .packagesListDecompressionFailure:
       return "Failed to decompress the list of packages."
     case let .packagesListParsingFailure(expected, actual):
       return "Failed to parse packages manifest, expected \(expected), found \(actual) packages."
-=======
-      return
-        "File could not be downloaded from a URL `\(url)`, the server returned status `\(status)`."
-    case .ubuntuPackagesDecompressionFailure:
-      return "Failed to decompress the list of Ubuntu packages"
-    case let .ubuntuPackagesParsingFailure(expected, actual):
-      return
-        "Failed to parse Ubuntu packages manifest, expected \(expected), found \(actual) packages."
->>>>>>> 330c3f27
     }
   }
 }