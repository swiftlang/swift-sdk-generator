//===----------------------------------------------------------------------===//
//
// This source file is part of the Swift open source project
//
// Copyright (c) 2022-2023 Apple Inc. and the Swift project authors
// Licensed under Apache License v2.0 with Runtime Library Exception
//
// See https://swift.org/LICENSE.txt for license information
// See https://swift.org/CONTRIBUTORS.txt for the list of Swift project authors
//
//===----------------------------------------------------------------------===//

import AsyncProcess
import Foundation
import NIOCore
import Logging

<<<<<<< HEAD
public extension ByteBuffer {
  func unzip(zipPath: String, logger: Logger) async throws -> ByteBuffer? {
=======
extension ByteBuffer {
  public func unzip(zipPath: String, isVerbose: Bool) async throws -> ByteBuffer? {
>>>>>>> 330c3f27
    let result = try await ProcessExecutor.runCollectingOutput(
      executable: zipPath, ["-cd"],
      standardInput: [self].async,
      collectStandardOutput: true,
      collectStandardError: false,
      perStreamCollectionLimitBytes: 100 * 1024 * 1024,
      logger: logger
    )

    try result.exitReason.throwIfNonZero()

    return result.standardOutput
  }
}<|MERGE_RESOLUTION|>--- conflicted
+++ resolved
@@ -12,16 +12,11 @@
 
 import AsyncProcess
 import Foundation
+import Logging
 import NIOCore
-import Logging
 
-<<<<<<< HEAD
-public extension ByteBuffer {
-  func unzip(zipPath: String, logger: Logger) async throws -> ByteBuffer? {
-=======
 extension ByteBuffer {
-  public func unzip(zipPath: String, isVerbose: Bool) async throws -> ByteBuffer? {
->>>>>>> 330c3f27
+  public func unzip(zipPath: String, logger: Logger) async throws -> ByteBuffer? {
     let result = try await ProcessExecutor.runCollectingOutput(
       executable: zipPath, ["-cd"],
       standardInput: [self].async,
