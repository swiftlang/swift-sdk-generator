--- conflicted
+++ resolved
@@ -251,33 +251,27 @@
     )
 
     if !self.shouldUseDocker {
-<<<<<<< HEAD
       switch linuxDistribution {
-        case .ubuntu(let version):
-          try await generator.downloadDebianPackages(
-            client,
-            engine,
-            requiredPackages: version.requiredPackages,
-            versionsConfiguration: self.versionsConfiguration,
-            sdkDirPath: sdkDirPath
-          )
-        case .debian(let version):
-          try await generator.downloadDebianPackages(
-            client,
-            engine,
-            requiredPackages: version.requiredPackages,
-            versionsConfiguration: self.versionsConfiguration,
-            sdkDirPath: sdkDirPath
-          )
-        default:
-          throw GeneratorError
-            .distributionSupportsOnlyDockerGenerator(self.linuxDistribution)
-=======
-      guard case let .ubuntu(version) = linuxDistribution else {
+      case .ubuntu(let version):
+        try await generator.downloadDebianPackages(
+          client,
+          engine,
+          requiredPackages: version.requiredPackages,
+          versionsConfiguration: self.versionsConfiguration,
+          sdkDirPath: sdkDirPath
+        )
+      case .debian(let version):
+        try await generator.downloadDebianPackages(
+          client,
+          engine,
+          requiredPackages: version.requiredPackages,
+          versionsConfiguration: self.versionsConfiguration,
+          sdkDirPath: sdkDirPath
+        )
+      default:
         throw
           GeneratorError
           .distributionSupportsOnlyDockerGenerator(self.linuxDistribution)
->>>>>>> 330c3f27
       }
     }
 
