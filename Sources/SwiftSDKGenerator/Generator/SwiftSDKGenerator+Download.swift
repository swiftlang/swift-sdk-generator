--- conflicted
+++ resolved
@@ -135,7 +135,8 @@
       metadata: [
         "distributionName": .stringConvertible(distributionName),
         "distributionRelease": .string(distributionRelease),
-      ])
+      ]
+    )
 
     let allPackages = try await withThrowingTaskGroup(of: [String: URL].self) { group in
       group.addTask {
@@ -191,17 +192,12 @@
     }
 
     logger.info(
-<<<<<<< HEAD
       "Downloading packages...",
       metadata: [
         "distributionName": .stringConvertible(distributionName),
         "packageCount": .stringConvertible(urls.count),
-      ])
-=======
-      "Downloading Ubuntu packages...",
-      metadata: ["packageCount": .stringConvertible(urls.count)]
+      ]
     )
->>>>>>> 0158a412
     try await inTemporaryDirectory { fs, tmpDir in
       let downloadedFiles = try await self.downloadFiles(from: urls, to: tmpDir, client, engine)
       await report(downloadedFiles: downloadedFiles)
