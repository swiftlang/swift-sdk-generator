//===----------------------------------------------------------------------===//
//
// This source file is part of the Swift open source project
//
// Copyright (c) 2022-2023 Apple Inc. and the Swift project authors
// Licensed under Apache License v2.0 with Runtime Library Exception
//
// See https://swift.org/LICENSE.txt for license information
// See https://swift.org/CONTRIBUTORS.txt for the list of Swift project authors
//
//===----------------------------------------------------------------------===//

import SystemPackage

extension SwiftSDKGenerator {
  func copyTargetSwiftFromDocker(
    targetDistribution: LinuxDistribution,
    baseDockerImage: String,
    sdkDirPath: FilePath
  ) async throws {
<<<<<<< HEAD
    logger.info("Launching a Docker container to copy Swift SDK for the target triple from it...")
=======
    logGenerationStep("Launching a container to extract the Swift SDK for the target triple...")
>>>>>>> f75817cd
    try await withDockerContainer(fromImage: baseDockerImage) { containerID in
      try await inTemporaryDirectory { generator, _ in
        let sdkUsrPath = sdkDirPath.appending("usr")
        try await generator.createDirectoryIfNeeded(at: sdkUsrPath)
        try await generator.copyFromDockerContainer(
          id: containerID,
          from: "/usr/include",
          to: sdkUsrPath.appending("include")
        )

        if case .rhel = targetDistribution {
          try await generator.runOnDockerContainer(
            id: containerID,
            command: #"""
            sh -c '
                chmod +w /usr/lib64
                cd /usr/lib64
                for n in *; do
                    destination=$(readlink $n)
                    echo $destination | grep "\.\." && \
                        rm -f $n && \
                        ln -s $(basename $destination) $n
                done
                rm -rf pm-utils
            '
            """#
          )
        }

        if case let containerLib64 = FilePath("/usr/lib64"),
           try await generator.doesPathExist(containerLib64, inContainer: containerID)
        {
          let sdkUsrLib64Path = sdkUsrPath.appending("lib64")
          // we already checked that the path exists above, so we don't pass `failIfNotExists: false` here.
          try await generator.copyFromDockerContainer(
            id: containerID,
            from: containerLib64,
            to: sdkUsrLib64Path
          )
          try await createSymlink(at: sdkDirPath.appending("lib64"), pointingTo: "./usr/lib64")
        }

        let sdkUsrLibPath = sdkUsrPath.appending("lib")
        try await generator.createDirectoryIfNeeded(at: sdkUsrLibPath)
        var subpaths: [(subpath: String, failIfNotExists: Bool)] = [
          ("clang", true), ("gcc", true), ("swift", true), ("swift_static", true),
        ]

        // Ubuntu's multiarch directory scheme puts some libraries in
        // architecture-specific directories:
        //   https://wiki.ubuntu.com/MultiarchSpec
        // But not in all containers, so don't fail if it does not exist.
        if case .ubuntu = targetDistribution {
          subpaths += [("\(targetTriple.archName)-linux-gnu", false)]
        }

        for (subpath, failIfNotExists) in subpaths {
          try await generator.copyFromDockerContainer(
            id: containerID,
            from: FilePath("/usr/lib").appending(subpath),
            to: sdkUsrLibPath.appending(subpath),
            failIfNotExists: failIfNotExists
          )
        }
        try await generator.createSymlink(at: sdkDirPath.appending("lib"), pointingTo: "usr/lib")

        // Copy the ELF interpreter
        try await generator.copyFromDockerContainer(
            id: containerID,
            from: FilePath(targetTriple.interpreterPath),
            to: sdkDirPath.appending(targetTriple.interpreterPath),
            failIfNotExists: true
        )

        // Python artifacts are redundant.
        try await generator.removeRecursively(at: sdkUsrLibPath.appending("python3.10"))

        try await generator.removeRecursively(at: sdkUsrLibPath.appending("ssl"))
      }
    }
  }

  func copyTargetSwift(from distributionPath: FilePath, sdkDirPath: FilePath) async throws {
    logger.info("Copying Swift core libraries for the target triple into Swift SDK bundle...")

    for (pathWithinPackage, pathWithinSwiftSDK) in [
      ("lib/swift", sdkDirPath.appending("usr/lib")),
      ("lib/swift_static", sdkDirPath.appending("usr/lib")),
      ("lib/clang", sdkDirPath.appending("usr/lib")),
      ("include", sdkDirPath.appending("usr")),
    ] {
      try await rsync(from: distributionPath.appending(pathWithinPackage), to: pathWithinSwiftSDK)
    }
  }
}

extension Triple {
  var interpreterPath: String {
    switch self.archName {
      case "x86_64": return "/lib64/ld-linux-x86-64.so.2"
      case "aarch64": return "/lib/ld-linux-aarch64.so.1"
      default: fatalError("unsupported architecture \(self.archName)")
    }
  }
}<|MERGE_RESOLUTION|>--- conflicted
+++ resolved
@@ -18,11 +18,7 @@
     baseDockerImage: String,
     sdkDirPath: FilePath
   ) async throws {
-<<<<<<< HEAD
-    logger.info("Launching a Docker container to copy Swift SDK for the target triple from it...")
-=======
-    logGenerationStep("Launching a container to extract the Swift SDK for the target triple...")
->>>>>>> f75817cd
+    logger.info("Launching a container to extract the Swift SDK for the target triple...")
     try await withDockerContainer(fromImage: baseDockerImage) { containerID in
       try await inTemporaryDirectory { generator, _ in
         let sdkUsrPath = sdkDirPath.appending("usr")
