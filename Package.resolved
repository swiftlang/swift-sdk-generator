--- conflicted
+++ resolved
@@ -113,13 +113,8 @@
       "kind" : "remoteSourceControl",
       "location" : "https://github.com/apple/swift-syntax.git",
       "state" : {
-<<<<<<< HEAD
-        "revision" : "ffa3cd6fc2aa62adbedd31d3efaf7c0d86a9f029",
-        "version" : "509.0.1"
-=======
         "revision" : "6ad4ea24b01559dde0773e3d091f1b9e36175036",
         "version" : "509.0.2"
->>>>>>> 1ef53e88
       }
     },
     {
